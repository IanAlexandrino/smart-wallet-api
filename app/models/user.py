from werkzeug.security import generate_password_hash, check_password_hash
from app.extensions import db
from .base import BaseModel
import enum


class UserRole(enum.Enum):
    """Enum para definir os tipos de cargo do usuário"""
    ADMIN = "admin"
    USER = "user"

    def __str__(self):
        return self.value


class User(BaseModel):
    """Modelo para usuários do sistema"""
    __tablename__ = 'users'

    username = db.Column(db.String(80), unique=True,
                         nullable=False, index=True)
    email = db.Column(db.String(120), unique=True, nullable=False, index=True)
    password_hash = db.Column(db.String(255), nullable=False)
    first_name = db.Column(db.String(50), nullable=False)
    last_name = db.Column(db.String(50), nullable=False)
    phone = db.Column(db.String(20), nullable=True)
    birth_date = db.Column(db.Date, nullable=True)
<<<<<<< HEAD
    role = db.Column(
        db.Enum(UserRole, name="userrole", native_enum=False),
        nullable=False,
        default=UserRole.USER
    )
=======
    role = db.Column(db.Enum(UserRole, name='userrole'), nullable=False, default=UserRole.USER)
>>>>>>> d2e1bc1d

    def set_password(self, password):
        """Define a senha do usuário com hash"""
        self.password_hash = generate_password_hash(password)

    def check_password(self, password):
        """Verifica se a senha fornecida é válida"""
        return check_password_hash(self.password_hash, password)

    def set_role(self, role):
        """Define o role do usuário garantindo compatibilidade entre bancos"""
        if isinstance(role, str):
            # Se for string, converte para enum
            role = UserRole(role.upper())
        elif isinstance(role, UserRole):
            # Se já for enum, usa diretamente
            pass
        else:
            raise ValueError(f"Role inválido: {role}")

        self.role = role

    @property
    def full_name(self):
        """Retorna o nome completo do usuário"""
        return f"{self.first_name} {self.last_name}"

    @property
    def is_admin(self):
        """Verifica se o usuário é administrador"""
        return self.role == UserRole.ADMIN

    @property
    def is_regular_user(self):
        """Verifica se o usuário é um usuário regular"""
        return self.role == UserRole.USER

    def set_role(self, role):
        """Define a role do usuário de forma segura"""
        if isinstance(role, UserRole):
            self.role = role
        elif isinstance(role, str):
            # Converte string para enum
            role_map = {'admin': UserRole.ADMIN, 'user': UserRole.USER}
            self.role = role_map.get(role.lower(), UserRole.USER)
        else:
            self.role = UserRole.USER

    def __repr__(self):
        return f'<User {self.username} ({self.email}) - {self.role.value}>'<|MERGE_RESOLUTION|>--- conflicted
+++ resolved
@@ -25,15 +25,11 @@
     last_name = db.Column(db.String(50), nullable=False)
     phone = db.Column(db.String(20), nullable=True)
     birth_date = db.Column(db.Date, nullable=True)
-<<<<<<< HEAD
     role = db.Column(
         db.Enum(UserRole, name="userrole", native_enum=False),
         nullable=False,
         default=UserRole.USER
     )
-=======
-    role = db.Column(db.Enum(UserRole, name='userrole'), nullable=False, default=UserRole.USER)
->>>>>>> d2e1bc1d
 
     def set_password(self, password):
         """Define a senha do usuário com hash"""
